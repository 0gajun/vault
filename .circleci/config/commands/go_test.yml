--- conflicted
+++ resolved
@@ -6,17 +6,16 @@
   log_dir:
     type: string
     default: "/tmp/testlogs"
-<<<<<<< HEAD
+  cache_dir:
+    type: string
+    default: /tmp/go-cache
+  save_cache:
+    type: boolean
+    default: false
   go_image:
     type: string
     default: "circleci/golang:1.13.10-buster"
   use_docker:
-=======
-  cache_dir:
-    type: string
-    default: /tmp/go-cache
-  save_cache:
->>>>>>> 15b94327
     type: boolean
     default: false
 steps:
@@ -72,7 +71,6 @@
 
         make prep
         mkdir -p test-results/go-test
-<<<<<<< HEAD
 
         # Create a docker network for our testcontainer
         if [ $USE_DOCKER == 1 ]; then
@@ -90,40 +88,34 @@
             tail -f /dev/null
 
           # Run tests
+          docker cp << parameters.cache_dir >> testcontainer:/tmp/gocache
           docker exec testcontainer sh -c 'mkdir -p /go/src/github.com/hashicorp/vault'
           docker cp . testcontainer:/go/src/github.com/hashicorp/vault/
           docker cp $DOCKER_CERT_PATH/ testcontainer:$DOCKER_CERT_PATH
 
           docker exec -w /go/src/github.com/hashicorp/vault/ \
-            -e GO111MODULE -e CIRCLECI \
+            -e GO111MODULE -e CIRCLECI -e GOCACHE=/tmp/gocache \
             testcontainer \
-            gotestsum --format=short-verbose --junitfile test-results/go-test/results.xml -- \
+            gotestsum --format=short-verbose \
+              --junitfile test-results/go-test/results.xml \
+              --jsonfile test-results/go-test/results.json \
+              -- \
               -tags "${GO_TAGS}" \
               -timeout=15m \
               -parallel=20 \
               << parameters.extra_flags >> \
               ${package_names}
         else
-          gotestsum --format=short-verbose --junitfile test-results/go-test/results.xml -- \
-=======
-        CGO_ENABLED= \
-          VAULT_ADDR= \
-          VAULT_TOKEN= \
-          VAULT_DEV_ROOT_TOKEN_ID= \
-          VAULT_ACC= \
           GOCACHE=<< parameters.cache_dir >> \
-          VAULT_TEST_LOG_DIR=<< parameters.log_dir >> \
-          gotestsum --format=short-verbose \
-            --junitfile test-results/go-test/results.xml \
-            --jsonfile test-results/go-test/results.json \
-            -- \
->>>>>>> 15b94327
-            -tags "${GO_TAGS}" \
-            -timeout=15m \
-            -parallel=20 \
-            << parameters.extra_flags >> \
-            ${package_names}
-<<<<<<< HEAD
+            gotestsum --format=short-verbose \
+              --junitfile test-results/go-test/results.xml \
+              --jsonfile test-results/go-test/results.json \
+              -- \
+              -tags "${GO_TAGS}" \
+              -timeout=15m \
+              -parallel=20 \
+              << parameters.extra_flags >> \
+              ${package_names}
         fi
 
   - when:
@@ -134,8 +126,7 @@
             when: always
             command: |
               docker cp testcontainer:/go/src/github.com/hashicorp/vault/test-results .
-=======
-
+              docker cp testcontainer:/tmp/gocache << parameters.cache_dir >>
   - when:
       condition: << parameters.save_cache >>
       steps:
@@ -143,5 +134,4 @@
             when: always
             key: go-test-cache-date-v1-{{ checksum "/tmp/go-cache-key" }}
             paths:
-            - << parameters.cache_dir >>
->>>>>>> 15b94327
+            - << parameters.cache_dir >>